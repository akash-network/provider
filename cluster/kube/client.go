--- conflicted
+++ resolved
@@ -903,11 +903,6 @@
 	wctx, cancel := context.WithCancel(parentCtx)
 	c.fwdPortWatchers[ns] = cancel
 
-<<<<<<< HEAD
-	// initial seed - moved outside goroutine to avoid race condition
-=======
-	// do initial seed synchronously to avoid race condition
->>>>>>> c784f1fb
 	if services, err := c.kc.CoreV1().Services(ns).List(parentCtx, metav1.ListOptions{}); err == nil {
 		ports := c.computeForwardedPortsFromServices(settings, services)
 		c.fwdPortCache[ns] = ports
