package cmd

import (
	"context"
	"crypto/tls"
	"fmt"
	"time"

	sdkclient "github.com/cosmos/cosmos-sdk/client"
	"github.com/spf13/cobra"

	"github.com/akash-network/akash-api/go/manifest/v2beta2"
	ptypes "github.com/akash-network/akash-api/go/node/provider/v1beta3"
	leasev1 "github.com/akash-network/akash-api/go/provider/lease/v1"
	cmdcommon "github.com/akash-network/node/cmd/common"
	cutils "github.com/akash-network/node/x/cert/utils"
	dcli "github.com/akash-network/node/x/deployment/client/cli"
	mcli "github.com/akash-network/node/x/market/client/cli"

	cltypes "github.com/akash-network/provider/cluster/types/v1beta3"

	aclient "github.com/akash-network/provider/client"
	gwgrpc "github.com/akash-network/provider/gateway/grpc"
	gwrest "github.com/akash-network/provider/gateway/rest"
)

func leaseStatusCmd() *cobra.Command {
	cmd := &cobra.Command{
		Use:          "lease-status",
		Short:        "get lease status",
		SilenceUsage: true,
		Args:         cobra.ExactArgs(0),
		RunE: func(cmd *cobra.Command, args []string) error {
			return doLeaseStatus(cmd)
		},
	}

	addLeaseFlags(cmd)

	return cmd
}

func doLeaseStatus(cmd *cobra.Command) error {
	cctx, err := sdkclient.GetClientTxContext(cmd)
	if err != nil {
		return err
	}

	ctx := cmd.Context()

	cl, err := aclient.DiscoverQueryClient(ctx, cctx)
	if err != nil {
		return err
	}

	provAddr, err := providerFromFlags(cmd.Flags())
	if err != nil {
		return err
	}

	bid, err := mcli.BidIDFromFlags(cmd.Flags(), dcli.WithOwner(cctx.FromAddress))
	if err != nil {
		return err
	}

	cert, err := cutils.LoadAndQueryCertificateForAccount(cmd.Context(), cctx, nil)
	if err != nil {
		return markRPCServerError(err)
	}

<<<<<<< HEAD
	prov, err := cl.Provider(ctx, &ptypes.QueryProviderRequest{Owner: provAddr.String()})
=======
	gclient, err := gwrest.NewClient(ctx, cl, prov, []tls.Certificate{cert})
>>>>>>> 72ed8bb8
	if err != nil {
		return fmt.Errorf("query client provider: %w", err)
	}

	hostURIgRPC, err := grpcURI(prov.GetProvider().HostURI)
	if err != nil {
		return fmt.Errorf("grpc uri: %w", err)
	}

	ctxDial, cancel := context.WithTimeout(ctx, 5*time.Second)
	defer cancel()

	var leaseStatus gwrest.LeaseStatus

	client, err := gwgrpc.NewClient(ctxDial, hostURIgRPC, cert, cl)
	if err == nil {
		res, err := client.ServiceStatus(ctx, &leasev1.ServiceStatusRequest{
			LeaseId: bid.LeaseID(),
		})
		if err != nil {
			return fmt.Errorf("service status: %w", err)
		}

		leaseStatus = toLeaseStatus(res)
	} else {
		gclient, err := gwrest.NewClient(cl, provAddr, []tls.Certificate{cert})
		if err != nil {
			return err
		}

		leaseStatus, err = gclient.LeaseStatus(cmd.Context(), bid.LeaseID())
		if err != nil {
			return showErrorToUser(err)
		}

	}

	return cmdcommon.PrintJSON(cctx, leaseStatus)
}

func toLeaseStatus(r *leasev1.ServiceStatusResponse) gwrest.LeaseStatus {
	s := gwrest.LeaseStatus{
		Services: make(map[string]*cltypes.ServiceStatus),
	}

	for _, svc := range r.Services {
		s.Services[svc.Name] = &cltypes.ServiceStatus{
			Name:               svc.Name,
			Available:          svc.Status.Available,
			Total:              svc.Status.Total,
			URIs:               svc.Status.Uris,
			ObservedGeneration: svc.Status.ObservedGeneration,
			Replicas:           svc.Status.Replicas,
			UpdatedReplicas:    svc.Status.UpdatedReplicas,
			ReadyReplicas:      svc.Status.ReadyReplicas,
			AvailableReplicas:  svc.Status.AvailableReplicas,
		}

		if len(svc.Ports) > 0 {
			s.ForwardedPorts = make(map[string][]cltypes.ForwardedPortStatus)
		}
		for _, fp := range svc.Ports {
			s.ForwardedPorts[svc.Name] = append(s.ForwardedPorts[svc.Name], cltypes.ForwardedPortStatus{
				Host:         fp.Host,
				Port:         uint16(fp.Port),
				ExternalPort: uint16(fp.ExternalPort),
				Proto:        v2beta2.ServiceProtocol(fp.Proto),
				Name:         fp.Name,
			})
		}

		if len(svc.Ips) > 0 {
			s.IPs = make(map[string][]gwrest.LeasedIPStatus)
		}
		for _, ip := range svc.Ips {
			s.IPs[svc.Name] = append(s.IPs[svc.Name], gwrest.LeasedIPStatus{
				Port:         ip.Port,
				ExternalPort: ip.Port,
				Protocol:     ip.Protocol,
				IP:           ip.Ip,
			})
		}
	}

	return s
}<|MERGE_RESOLUTION|>--- conflicted
+++ resolved
@@ -68,11 +68,7 @@
 		return markRPCServerError(err)
 	}
 
-<<<<<<< HEAD
 	prov, err := cl.Provider(ctx, &ptypes.QueryProviderRequest{Owner: provAddr.String()})
-=======
-	gclient, err := gwrest.NewClient(ctx, cl, prov, []tls.Certificate{cert})
->>>>>>> 72ed8bb8
 	if err != nil {
 		return fmt.Errorf("query client provider: %w", err)
 	}
@@ -98,7 +94,7 @@
 
 		leaseStatus = toLeaseStatus(res)
 	} else {
-		gclient, err := gwrest.NewClient(cl, provAddr, []tls.Certificate{cert})
+		gclient, err := gwrest.NewClient(ctx, cl, prov, []tls.Certificate{cert})
 		if err != nil {
 			return err
 		}
