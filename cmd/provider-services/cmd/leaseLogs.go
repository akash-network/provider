package cmd

import (
	"context"
	"crypto/tls"
	"fmt"
	"strings"
	"sync"
	"time"

	sdkclient "github.com/cosmos/cosmos-sdk/client"
	sdk "github.com/cosmos/cosmos-sdk/types"
	"github.com/spf13/cobra"
	"google.golang.org/grpc/codes"
	"google.golang.org/grpc/status"

	"github.com/akash-network/akash-api/go/node/client/v1beta2"
	dtypes "github.com/akash-network/akash-api/go/node/deployment/v1beta3"
	mtypes "github.com/akash-network/akash-api/go/node/market/v1beta4"
	ptypes "github.com/akash-network/akash-api/go/node/provider/v1beta3"
	leasev1 "github.com/akash-network/akash-api/go/provider/lease/v1"
	cmdcommon "github.com/akash-network/node/cmd/common"
	cutils "github.com/akash-network/node/x/cert/utils"

	aclient "github.com/akash-network/provider/client"
	gwgrpc "github.com/akash-network/provider/gateway/grpc"
	gwrest "github.com/akash-network/provider/gateway/rest"
)

func leaseLogsCmd() *cobra.Command {
	cmd := &cobra.Command{
		Use:          "lease-logs",
		Short:        "get lease logs",
		SilenceUsage: true,
		Args:         cobra.ExactArgs(0),
		RunE: func(cmd *cobra.Command, args []string) error {
			return doLeaseLogs(cmd)
		},
	}

	addServiceFlags(cmd)

	cmd.Flags().BoolP(flagFollow, "f", false, "Specify if the logs should be streamed. Defaults to false")
	cmd.Flags().Int64P(flagTail, "t", -1, "The number of lines from the end of the logs to show. Defaults to -1")
	cmd.Flags().StringP(flagOutput, "o", outputText, "Output format text|json. Defaults to text")

	return cmd
}

func doLeaseLogs(cmd *cobra.Command) error {
	cctx, err := sdkclient.GetClientTxContext(cmd)
	if err != nil {
		return err
	}

	ctx := cmd.Context()

	cl, err := aclient.DiscoverQueryClient(ctx, cctx)
	if err != nil {
		return err
	}

	cert, err := cutils.LoadAndQueryCertificateForAccount(cmd.Context(), cctx, nil)
	if err != nil {
		return markRPCServerError(err)
	}

	dseq, err := dseqFromFlags(cmd.Flags())
	if err != nil {
		return err
	}

	leases, err := leasesForDeployment(cmd.Context(), cl, cmd.Flags(), dtypes.DeploymentID{
		Owner: cctx.GetFromAddress().String(),
		DSeq:  dseq,
	})
	if err != nil {
		return markRPCServerError(err)
	}

	svcs, err := cmd.Flags().GetString(FlagService)
	if err != nil {
		return err
	}

	outputFormat, err := cmd.Flags().GetString(flagOutput)
	if err != nil {
		return err
	}

	if outputFormat != outputText && outputFormat != outputJSON {
		return fmt.Errorf("invalid output format %s. expected text|json", outputFormat)
	}

	follow, err := cmd.Flags().GetBool(flagFollow)
	if err != nil {
		return err
	}

	tailLines, err := cmd.Flags().GetInt64(flagTail)
	if err != nil {
		return err
	}

	if tailLines < -1 {
		return fmt.Errorf("tail flag supplied with invalid value. must be >= -1")
	}

	g := leaseLogGetter{
		cert:      cert,
		cl:        cl,
		svcs:      svcs,
		follow:    follow,
		tailLines: tailLines,
		printer: printer{
			cctx: cctx,
			fmt:  outputFormat,
		},
	}

	if err = g.run(ctx, leases); err != nil {
		return fmt.Errorf("getting logs: %w", err)
	}

	return nil
}

type leaseLogGetter struct {
	cert      tls.Certificate
	cl        v1beta2.QueryClient
	svcs      string
	follow    bool
	tailLines int64
	printer   printer
}

func (g leaseLogGetter) run(ctx context.Context, leases []mtypes.LeaseID) error {
	var (
		restLeases = make([]mtypes.LeaseID, 0, len(leases))
		grpcLeases = make(map[mtypes.LeaseID]*gwgrpc.Client, len(leases))
	)

	for _, lid := range leases {
		provAddr, _ := sdk.AccAddressFromBech32(lid.Provider)
		prov, err := g.cl.Provider(ctx, &ptypes.QueryProviderRequest{Owner: provAddr.String()})
		if err != nil {
			return fmt.Errorf("query client provider: %w", err)
		}

		hostURIgRPC, err := grpcURI(prov.GetProvider().HostURI)
		if err != nil {
			return fmt.Errorf("grpc uri: %w", err)
		}

		ctxDial, cancel := context.WithTimeout(ctx, 5*time.Second)
		defer cancel()

		client, err := gwgrpc.NewClient(ctxDial, hostURIgRPC, g.cert, g.cl)
		if err == nil {
			grpcLeases[lid] = client
		} else {
			restLeases = append(restLeases, lid)
		}
	}

	g.grpc(ctx, grpcLeases)
	g.rest(ctx, restLeases)

	return nil
}

func (g leaseLogGetter) grpc(ctx context.Context, leases map[mtypes.LeaseID]*gwgrpc.Client) {
	var wg sync.WaitGroup
	wg.Add(len(leases))

	for lid, cc := range leases {
		go func(c *gwgrpc.Client, id mtypes.LeaseID) {
			defer wg.Done()

			req := leasev1.ServiceLogsRequest{
				Services: strings.Split(g.svcs, " "),
				LeaseId:  id,
			}

			logErr := func(err error) {
				fmt.Printf("[%s]: %v", id, err)
			}

			s, err := c.StreamServiceLogs(ctx, &req)
			if err != nil {
				logErr(fmt.Errorf("stream service logs: %w", err))
				return
			}

			for {
				select {
				case <-ctx.Done():
					return
				default:
					r, err := s.Recv()
					if err != nil {
						if e, ok := status.FromError(err); ok {
							if e.Code() != codes.Canceled {
								logErr(fmt.Errorf("recv: %w", err))
							}
						}

						return
					}

					for _, s := range r.Services {
						g.printer.write(logEntry{
							Name:    s.GetName(),
							Message: string(s.GetLogs()),
							Lid:     id,
						})
					}
				}
			}
		}(cc, lid)
	}

	wg.Wait()
}

func (g leaseLogGetter) rest(ctx context.Context, leases []mtypes.LeaseID) {
	type result struct {
		lid    mtypes.LeaseID
		error  error
		stream *gwrest.ServiceLogs
	}

	streams := make([]result, 0, len(leases))

	for _, lid := range leases {
		stream := result{lid: lid}
		prov, _ := sdk.AccAddressFromBech32(lid.Provider)
<<<<<<< HEAD
		gclient, err := gwrest.NewClient(g.cl, prov, []tls.Certificate{g.cert})
=======
		gclient, err := gwrest.NewClient(ctx, cl, prov, []tls.Certificate{cert})
>>>>>>> 72ed8bb8
		if err == nil {
			stream.stream, stream.error = gclient.LeaseLogs(ctx, lid, g.svcs, g.follow, g.tailLines)
		} else {
			stream.error = err
		}

		streams = append(streams, stream)
	}

	var wgStreams sync.WaitGroup

	outch := make(chan logEntry)

	go func() {
		for evt := range outch {
			g.printer.write(evt)
		}
	}()

	for _, stream := range streams {
		if stream.error != nil {
			continue
		}

		wgStreams.Add(1)
		go func(stream result) {
			defer wgStreams.Done()

			for res := range stream.stream.Stream {
				outch <- logEntry{
					Name:    res.Name,
					Message: res.Message,
					Lid:     stream.lid,
				}
			}
		}(stream)
	}

	wgStreams.Wait()
	close(outch)
}

type logEntry struct {
	Name    string         `json:"name"`
	Message string         `json:"message"`
	Lid     mtypes.LeaseID `json:"lease_id"`
}

type printer struct {
	fmt  string
	cctx sdkclient.Context
}

func (p printer) write(e logEntry) {
	if p.fmt == "json" {
		cmdcommon.PrintJSON(p.cctx, e)
	} else {
		fmt.Printf("[%s][%s] %s\n", e.Lid, e.Name, e.Message)
	}
}<|MERGE_RESOLUTION|>--- conflicted
+++ resolved
@@ -235,11 +235,7 @@
 	for _, lid := range leases {
 		stream := result{lid: lid}
 		prov, _ := sdk.AccAddressFromBech32(lid.Provider)
-<<<<<<< HEAD
-		gclient, err := gwrest.NewClient(g.cl, prov, []tls.Certificate{g.cert})
-=======
-		gclient, err := gwrest.NewClient(ctx, cl, prov, []tls.Certificate{cert})
->>>>>>> 72ed8bb8
+		gclient, err := gwrest.NewClient(ctx, g.cl, prov, []tls.Certificate{cert})
 		if err == nil {
 			stream.stream, stream.error = gclient.LeaseLogs(ctx, lid, g.svcs, g.follow, g.tailLines)
 		} else {
